--- conflicted
+++ resolved
@@ -32,10 +32,6 @@
         # https://github.com/BarrelTit0r/o365enum/blob/master/o365enum.py
         # https://github.com/dievus/Oh365UserFinder/blob/main/oh365userfinder.py
 
-<<<<<<< HEAD
-        if_exists_result_codes = {"-1": "UNKNOWN", "0": "VALID_USER", "1": "NO_SUCH_USER", "2": "THROTTLE", "4": "ERROR", "5": "VALID_USER_DIFFERENT_IDP", "6": "VALID_USER"}
-        domainType = {"1": "UNKNOWN", "2": "COMMERCIAL", "3": "MANAGED", "4": "FEDERATED", "5": "CLOUD_FEDERATED"}
-=======
         if_exists_result_codes = {
             "-1" : "UNKNOWN_ERROR",
             "0" : "VALID_USERNAME",
@@ -53,7 +49,6 @@
             "4" : "FEDERATED",
             "5" : "CLOUD_FEDERATED"
         }
->>>>>>> 917bd470
 
         body = '{"Username":"%s"}' % username
 
